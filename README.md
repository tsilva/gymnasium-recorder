--- conflicted
+++ resolved
@@ -11,11 +11,9 @@
 
 gymnasium-recorder is a tool that wraps [Gymnasium ALE environments](https://ale.farama.org/environments/) (specifically Atari games) to record gameplay sessions as datasets. It captures frames and actions during interactive play, saving them as structured datasets that can be uploaded to Hugging Face Hub.
 
-<<<<<<< HEAD
 The resulting dataset includes the columns `episode_id`, `env_id`, `timestamp`, `step`, `action`, and `image`.
-=======
+
 Frames are stored as JPEG images using OpenCV for faster write performance.
->>>>>>> 2dec8ec5
 
 The tool provides a pygame interface for playing Atari games while recording your actions, making it easy to create training datasets for reinforcement learning models. It also supports replaying recorded sessions to verify environment determinism.
 
