--- conflicted
+++ resolved
@@ -7,13 +7,9 @@
 import asyncio
 import tempfile
 import cv2
-<<<<<<< HEAD
-from datasets import Dataset, Features, Value, Sequence, Image as HFImage, load_dataset, concatenate_datasets
 from huggingface_hub import whoami, DatasetCard, DatasetCardData, HfApi
-=======
 from datasets import Dataset, Value, Sequence, Image as HFImage, load_dataset, concatenate_datasets
 from huggingface_hub import whoami, DatasetCard, DatasetCardData
->>>>>>> 80025baa
 import argparse
 from tqdm import tqdm
 
